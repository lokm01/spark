--- conflicted
+++ resolved
@@ -157,11 +157,11 @@
       "com.typesafe.akka" % "akka-slf4j" % "2.0.3" excludeAll(excludeNetty),
       "it.unimi.dsi" % "fastutil" % "6.4.4",
       "colt" % "colt" % "1.2.0",
-<<<<<<< HEAD
       "cc.spray" % "spray-can" % "1.0-M2.1" excludeAll(excludeNetty),
       "cc.spray" % "spray-server" % "1.0-M2.1" excludeAll(excludeNetty),
       "cc.spray" % "spray-json_2.9.2" % "1.1.1" excludeAll(excludeNetty),
-      "org.apache.mesos" % "mesos" % "0.9.0-incubating"
+      "org.apache.mesos" % "mesos" % "0.9.0-incubating",
+      "io.netty" % "netty-all" % "4.0.0.Beta2"
     ) ++ (
       if (HADOOP_MAJOR_VERSION == "2") {
         if (HADOOP_YARN) {
@@ -188,15 +188,6 @@
         "src/hadoop" + HADOOP_MAJOR_VERSION + "/scala"
       } )
     }
-=======
-      "cc.spray" % "spray-can" % "1.0-M2.1",
-      "cc.spray" % "spray-server" % "1.0-M2.1",
-      "cc.spray" %%  "spray-json" % "1.1.1",
-      "org.apache.mesos" % "mesos" % "0.9.0-incubating",
-      "io.netty" % "netty-all" % "4.0.0.Beta2"
-    ) ++ (if (HADOOP_MAJOR_VERSION == "2") Some("org.apache.hadoop" % "hadoop-client" % HADOOP_VERSION) else None).toSeq,
-    unmanagedSourceDirectories in Compile <+= baseDirectory{ _ / ("src/hadoop" + HADOOP_MAJOR_VERSION + "/scala") }
->>>>>>> b493f55a
   ) ++ assemblySettings ++ extraAssemblySettings ++ Twirl.settings
 
   def rootSettings = sharedSettings ++ Seq(
